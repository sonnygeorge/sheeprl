"""
Adapted from: https://github.com/thu-ml/tianshou/blob/master/tianshou/utils/net/common.py
"""
import warnings
from math import prod
from typing import Dict, Optional, Sequence, Union, no_type_check

import torch
import torch.nn.functional as F
from torch import Tensor, nn

from sheeprl.utils.model import ArgsType, ModuleType, create_layers, miniblock


class MLP(nn.Module):
    """Simple MLP backbone.

    Args:
        input_dims (Union[int, Sequence[int]]): dimensions of the input vector.
        output_dim (int, optional): dimension of the output vector. If set to None, there
            is no final linear layer. Else, a final linear layer is added.
            Defaults to None.
        hidden_sizes (Sequence[int], optional): shape of MLP passed in as a list, not including
            input_dims and output_dim.
        dropout_layer (Union[ModuleType, Sequence[ModuleType]], optional): which dropout layer to be used
            before activation (possibly before the normalization layer), e.g., ``nn.Dropout``.
            You can also pass a list of dropout modules with the same length
            of hidden_sizes to use different dropout modules in different layers.
            If None, then no dropout layer is used.
            Defaults to None.
        norm_layer (Union[ModuleType, Sequence[ModuleType]], optional): which normalization layer to be used
            before activation, e.g., ``nn.LayerNorm`` and ``nn.BatchNorm1d``.
            You can also pass a list of normalization modules with the same length
            of hidden_sizes to use different normalization modules in different layers.
            If None, then no normalization layer is used.
            Defaults to None.
        activation (Union[ModuleType, Sequence[ModuleType]], optional): which activation to use after each layer,
            can be both the same activation for all layers if a single ``nn.Module`` is passed, or different
            activations for different layers if a list is passed.
            Defaults to ``nn.ReLU``.
        flatten_dim (int, optional): whether to flatten input data. The flatten dimension starts from 1.
            Defaults to True.
    """

    def __init__(
        self,
        input_dims: Union[int, Sequence[int]],
        output_dim: Optional[int] = None,
        hidden_sizes: Sequence[int] = (),
        layer_args: Optional[ArgsType] = None,
        dropout_layer: Optional[Union[ModuleType, Sequence[ModuleType]]] = None,
        dropout_args: Optional[ArgsType] = None,
        norm_layer: Optional[Union[ModuleType, Sequence[ModuleType]]] = None,
        norm_args: Optional[ArgsType] = None,
        activation: Optional[Union[ModuleType, Sequence[ModuleType]]] = nn.ReLU,
        act_args: Optional[ArgsType] = None,
        flatten_dim: Optional[int] = None,
    ) -> None:
        super().__init__()
        num_layers = len(hidden_sizes)
        if num_layers < 1 and output_dim is None:
            raise ValueError("The number of layers should be at least 1.")

        if isinstance(input_dims, Sequence) and flatten_dim is None:
            warnings.warn(
                "input_dims is a sequence, but flatten_dim is not specified. "
                "Be careful to flatten the input data correctly before the forward."
            )

        dropout_layer_list, dropout_args_list = create_layers(dropout_layer, dropout_args, num_layers)
        norm_layer_list, norm_args_list = create_layers(norm_layer, norm_args, num_layers)
        activation_list, act_args_list = create_layers(activation, act_args, num_layers)

        if isinstance(layer_args, list):
            layer_args_list = layer_args
        else:
            layer_args_list = [layer_args] * num_layers

        if isinstance(input_dims, int):
            input_dims = [input_dims]
        hidden_sizes = [prod(input_dims)] + list(hidden_sizes)
        model = []
        for in_dim, out_dim, l_args, drop, drop_args, norm, norm_args, activ, act_args in zip(
            hidden_sizes[:-1],
            hidden_sizes[1:],
            layer_args_list,
            dropout_layer_list,
            dropout_args_list,
            norm_layer_list,
            norm_args_list,
            activation_list,
            act_args_list,
        ):
            model += miniblock(in_dim, out_dim, nn.Linear, l_args, drop, drop_args, norm, norm_args, activ, act_args)
        if output_dim is not None:
            model += [nn.Linear(hidden_sizes[-1], output_dim)]

        self._output_dim = output_dim or hidden_sizes[-1]
        self._model = nn.Sequential(*model)
        self._flatten_dim = flatten_dim

    @property
    def model(self) -> nn.Module:
        return self._model

    @property
    def output_dim(self) -> int:
        return self._output_dim

    @property
    def flatten_dim(self) -> Optional[int]:
        return self._flatten_dim

    @no_type_check
    def forward(self, obs: Tensor) -> Tensor:
        if self.flatten_dim is not None:
            obs = obs.flatten(self.flatten_dim)
        return self.model(obs)


class CNN(nn.Module):
    """Simple CNN backbone.

    Args:
        input_channels (int): dimensions of the input channels.
        hidden_channels (Sequence[int], optional): intermediate number of channels for the CNN,
            including the output channels.
        dropout_layer (Union[ModuleType, Sequence[ModuleType]], optional): which dropout layer to be used
            before activation (possibly before the normalization layer), e.g., ``nn.Dropout``.
            You can also pass a list of dropout modules with the same length
            of hidden_sizes to use different dropout modules in different layers.
            If None, then no dropout layer is used.
            Defaults to None.
        norm_layer (Union[ModuleType, Sequence[ModuleType]], optional): which normalization layer to be used
            before activation, e.g., ``nn.LayerNorm`` and ``nn.BatchNorm1d``.
            You can also pass a list of normalization modules with the same length
            of hidden_sizes to use different normalization modules in different layers.
            If None, then no normalization layer is used.
            Defaults to None.
        activation (Union[ModuleType, Sequence[ModuleType]], optional): which activation to use after each layer,
            can be both the same activation for all layers if a single ``nn.Module`` is passed, or different
            activations for different layers if a list is passed.
            Defaults to ``nn.ReLU``.
    """

    def __init__(
        self,
        input_channels: int,
        hidden_channels: Sequence[int],
        cnn_layer: ModuleType = nn.Conv2d,
        layer_args: ArgsType = None,
        dropout_layer: Optional[Union[ModuleType, Sequence[ModuleType]]] = None,
        dropout_args: Optional[ArgsType] = None,
        norm_layer: Optional[Union[ModuleType, Sequence[ModuleType]]] = None,
        norm_args: Optional[ArgsType] = None,
        activation: Optional[Union[ModuleType, Sequence[ModuleType]]] = nn.ReLU,
        act_args: Optional[ArgsType] = None,
    ) -> None:
        super().__init__()
        num_layers = len(hidden_channels)
        if num_layers < 1:
            raise ValueError("The number of layers should be at least 1.")

        dropout_layer_list, dropout_args_list = create_layers(dropout_layer, dropout_args, num_layers)
        norm_layer_list, norm_args_list = create_layers(norm_layer, norm_args, num_layers)
        activation_list, act_args_list = create_layers(activation, act_args, num_layers)

        if isinstance(layer_args, list):
            layer_args_list = layer_args
        else:
            layer_args_list = [layer_args] * num_layers

        hidden_sizes = [input_channels] + list(hidden_channels)
        model = []
        for in_dim, out_dim, l_args, drop, drop_args, norm, norm_args, activ, act_args in zip(
            hidden_sizes[:-1],
            hidden_sizes[1:],
            layer_args_list,
            dropout_layer_list,
            dropout_args_list,
            norm_layer_list,
            norm_args_list,
            activation_list,
            act_args_list,
        ):
            model += miniblock(in_dim, out_dim, cnn_layer, l_args, drop, drop_args, norm, norm_args, activ, act_args)

        self._output_dim = hidden_sizes[-1]
        self._model = nn.Sequential(*model)

    @property
    def model(self) -> nn.Module:
        return self._model

    @property
    def output_dim(self) -> int:
        return self._output_dim

    @no_type_check
    def forward(self, obs: Tensor) -> Tensor:
        return self.model(obs)


class DeCNN(nn.Module):
    """Simple DeCNN backbone.

    Args:
        input_channels (int): dimensions of the input channels.
        hidden_channels (Sequence[int], optional): intermediate number of channels for the CNN,
            including the output channels.
        dropout_layer (Union[ModuleType, Sequence[ModuleType]], optional): which dropout layer to be used
            before activation (possibly before the normalization layer), e.g., ``nn.Dropout``.
            You can also pass a list of dropout modules with the same length
            of hidden_sizes to use different dropout modules in different layers.
            If None, then no dropout layer is used.
            Defaults to None.
        norm_layer (Union[ModuleType, Sequence[ModuleType]], optional): which normalization layer to be used
            before activation, e.g., ``nn.LayerNorm`` and ``nn.BatchNorm1d``.
            You can also pass a list of normalization modules with the same length
            of hidden_sizes to use different normalization modules in different layers.
            If None, then no normalization layer is used.
            Defaults to None.
        activation (Union[ModuleType, Sequence[ModuleType]], optional): which activation to use after each layer,
            can be both the same activation for all layers if a single ``nn.Module`` is passed, or different
            activations for different layers if a list is passed.
            Defaults to ``nn.ReLU``.
    """

    def __init__(
        self,
        input_channels: int,
        hidden_channels: Sequence[int] = (),
        cnn_layer: ModuleType = nn.ConvTranspose2d,
        layer_args: ArgsType = None,
        dropout_layer: Optional[Union[ModuleType, Sequence[ModuleType]]] = None,
        dropout_args: Optional[ArgsType] = None,
        norm_layer: Optional[Union[ModuleType, Sequence[ModuleType]]] = None,
        norm_args: Optional[ArgsType] = None,
        activation: Optional[Union[ModuleType, Sequence[ModuleType]]] = nn.ReLU,
        act_args: Optional[ArgsType] = None,
    ) -> None:
        super().__init__()
        num_layers = len(hidden_channels)
        if num_layers < 1:
            raise ValueError("The number of layers should be at least 1.")

        dropout_layer_list, dropout_args_list = create_layers(dropout_layer, dropout_args, num_layers)
        norm_layer_list, norm_args_list = create_layers(norm_layer, norm_args, num_layers)
        activation_list, act_args_list = create_layers(activation, act_args, num_layers)

        if isinstance(layer_args, list):
            layer_args_list = layer_args
        else:
            layer_args_list = [layer_args] * num_layers

        hidden_sizes = [input_channels] + list(hidden_channels)
        model = []
        for in_dim, out_dim, l_args, drop, drop_args, norm, norm_args, activ, act_args in zip(
            hidden_sizes[:-1],
            hidden_sizes[1:],
            layer_args_list,
            dropout_layer_list,
            dropout_args_list,
            norm_layer_list,
            norm_args_list,
            activation_list,
            act_args_list,
        ):
            model += miniblock(in_dim, out_dim, cnn_layer, l_args, drop, drop_args, norm, norm_args, activ, act_args)

        self._output_dim = hidden_sizes[-1]
        self._model = nn.Sequential(*model)

    @property
    def model(self) -> nn.Module:
        return self._model

    @property
    def output_dim(self) -> int:
        return self._output_dim

    @no_type_check
    def forward(self, obs: Tensor) -> Tensor:
        return self.model(obs)


class NatureCNN(CNN):
    """CNN from DQN Nature paper: Mnih, Volodymyr, et al. "Human-level control through deep reinforcement learning."
    Nature 518.7540 (2015): 529-533.

    Args:
        in_channels (int): the input channels to the first convolutional layer
        features_dim (int): the features dimension in output from the last convolutional layer
        screen_size (int, optional): the dimension of the input image as a single integer.
            Needed to extract the features and compute the output dimension after all the
            convolutional layers.
            Defaults to 64.
    """

    def __init__(self, in_channels: int, features_dim: int, screen_size: int = 64):
        super().__init__(
            in_channels,
            [32, 64, 64],
            layer_args=[
                {"kernel_size": 8, "stride": 4},
                {"kernel_size": 4, "stride": 2},
                {"kernel_size": 3, "stride": 1},
            ],
        )

        with torch.no_grad():
            x = self.model(torch.rand(1, in_channels, screen_size, screen_size, device=self.model[0].weight.device))
            out_dim = x.flatten(1).shape[1]
        self._output_dim = out_dim
        self.fc = None
        if features_dim is not None:
            self._output_dim = features_dim
            self.fc = nn.Linear(out_dim, features_dim)

    @property
    def output_dim(self) -> int:
        return self._output_dim

    def forward(self, x: Tensor) -> Tensor:
        x = self.model(x)
        x = F.relu(self.fc(x.flatten(1)))
        return x


class LayerNormGRUCell(nn.Module):
    """A GRU cell with a LayerNorm, taken
    from https://github.com/danijar/dreamerv2/blob/main/dreamerv2/common/nets.py#L317.

    This particular GRU cell accepts 3-D inputs, with a sequence of length 1, and applies
    a LayerNorm after the projection of the inputs.

    Args:
        input_size (int): the input size.
        hidden_size (int): the hidden state size
        bias (bool, optional): whether to apply a bias to the input projection.
            Defaults to True.
        batch_first (bool, optional): whether the first dimension represent the batch dimension or not.
            Defaults to False.
        layer_norm (bool, optional): whether to apply a LayerNorm after the input projection.
            Defaults to False.
    """

    def __init__(
        self, input_size: int, hidden_size: int, bias: bool = True, batch_first: bool = False, layer_norm: bool = False
    ) -> None:
        super().__init__()
        self.input_size = input_size
        self.hidden_size = hidden_size
        self.bias = bias
        self.batch_first = batch_first
        self.linear = nn.Linear(input_size + hidden_size, 3 * hidden_size, bias=self.bias)
        if layer_norm:
            self.layer_norm = torch.nn.LayerNorm(3 * hidden_size)
        else:
            self.layer_norm = nn.Identity()

    def forward(self, input: Tensor, hx: Optional[Tensor] = None) -> Tensor:
        is_3d = input.dim() == 3
        if is_3d:
            if input.shape[int(self.batch_first)] == 1:
                input = input.squeeze(int(self.batch_first))
            else:
                raise AssertionError(
                    "LayerNormGRUCell: Expected input to be 3-D with sequence length equal to 1 but received "
                    f"a sequence of length {input.shape[int(self.batch_first)]}"
                )
        if hx.dim() == 3:
            hx = hx.squeeze(0)
        assert input.dim() in (
            1,
            2,
        ), f"LayerNormGRUCell: Expected input to be 1-D or 2-D but received {input.dim()}-D tensor"

        is_batched = input.dim() == 2
        if not is_batched:
            input = input.unsqueeze(0)

        if hx is None:
            hx = torch.zeros(input.size(0), self.hidden_size, dtype=input.dtype, device=input.device)
        else:
            hx = hx.unsqueeze(0) if not is_batched else hx

        input = torch.cat((hx, input), -1)
        x = self.linear(input)
        x = self.layer_norm(x)
        reset, cand, update = torch.chunk(x, 3, -1)
        reset = torch.sigmoid(reset)
        cand = torch.tanh(reset * cand)
        update = torch.sigmoid(update - 1)
        hx = update * cand + (1 - update) * hx

        if not is_batched:
            hx = hx.squeeze(0)
        elif is_3d:
            hx = hx.unsqueeze(0)

        return hx


class MultiEncoder(nn.Module):
    def __init__(
        self,
        cnn_encoder: ModuleType,
        mlp_encoder: ModuleType,
    ) -> None:
        super().__init__()
        if cnn_encoder is None and mlp_encoder is None:
            raise ValueError("There must be at least one encoder, both cnn and mlp encoders are None")
        if cnn_encoder is not None:
            if getattr(cnn_encoder, "input_dim", None) is None:
                raise AttributeError(
<<<<<<< HEAD
                    "`cnn_encoder` must contain the `input_dim` attribute representing the dimension of the input tensor"
                )
            if getattr(cnn_encoder, "output_dim", None) is None:
                raise AttributeError(
                    "`cnn_encoder` must contain the `output_dim` attribute representing the dimension of the output tensor"
=======
                    "`cnn_encoder` must contain the `input_dim` attribute representing "
                    "the dimension of the input tensor"
                )
            if getattr(cnn_encoder, "output_dim", None) is None:
                raise AttributeError(
                    "`cnn_encoder` must contain the `output_dim` attribute representing "
                    "the dimension of the output tensor"
>>>>>>> f336e63d
                )
        if mlp_encoder is not None:
            if getattr(mlp_encoder, "input_dim", None) is None:
                raise AttributeError(
<<<<<<< HEAD
                    "`mlp_encoder` must contain the `input_dim` attribute representing the dimension of the input tensor"
                )
            if getattr(mlp_encoder, "output_dim", None) is None:
                raise AttributeError(
                    "`mlp_encoder` must contain the `output_dim` attribute representing the dimension of the output tensor"
=======
                    "`mlp_encoder` must contain the `input_dim` attribute representing "
                    "the dimension of the input tensor"
                )
            if getattr(mlp_encoder, "output_dim", None) is None:
                raise AttributeError(
                    "`mlp_encoder` must contain the `output_dim` attribute representing "
                    "the dimension of the output tensor"
>>>>>>> f336e63d
                )
        self.cnn_encoder = cnn_encoder
        self.mlp_encoder = mlp_encoder
        self.cnn_input_dim = self.cnn_encoder.input_dim if self.cnn_encoder is not None else None
        self.mlp_input_dim = self.mlp_encoder.input_dim if self.mlp_encoder is not None else None
        self.cnn_output_dim = self.cnn_encoder.output_dim if self.cnn_encoder is not None else 0
        self.mlp_output_dim = self.mlp_encoder.output_dim if self.mlp_encoder is not None else 0
        self.output_dim = self.cnn_output_dim + self.mlp_output_dim

    @property
    def cnn_keys(self) -> Sequence[str]:
        return self.cnn_encoder.keys if self.cnn_encoder is not None else []

    @property
    def mlp_keys(self) -> Sequence[str]:
        return self.mlp_encoder.keys if self.mlp_encoder is not None else []

    def forward(self, obs: Dict[str, Tensor], *args, **kwargs) -> Tensor:
        device = obs[list(obs.keys())[0]].device
        cnn_out = torch.tensor((), device=device)
        mlp_out = torch.tensor((), device=device)
        if self.cnn_encoder is not None:
            cnn_out = self.cnn_encoder(obs, *args, **kwargs)
        if self.mlp_encoder is not None:
            mlp_out = self.mlp_encoder(obs, *args, **kwargs)
        return torch.cat((cnn_out, mlp_out), -1)


class MultiDecoder(nn.Module):
    def __init__(
        self,
        cnn_decoder: ModuleType,
        mlp_decoder: ModuleType,
    ) -> None:
        super().__init__()
        if cnn_decoder is None and mlp_decoder is None:
            raise ValueError("There must be an decoder, both cnn and mlp decoders are None")
        self.cnn_decoder = cnn_decoder
        self.mlp_decoder = mlp_decoder

    @property
    def cnn_keys(self) -> Sequence[str]:
        return self.cnn_decoder.keys if self.cnn_decoder is not None else []

    @property
    def mlp_keys(self) -> Sequence[str]:
        return self.mlp_decoder.keys if self.mlp_decoder is not None else []

    def forward(self, x: Tensor) -> Dict[str, Tensor]:
        reconstructed_obs = {}
        if self.cnn_decoder is not None:
            reconstructed_obs.update(self.cnn_decoder(x))
        if self.mlp_decoder is not None:
            reconstructed_obs.update(self.mlp_decoder(x))
        return reconstructed_obs<|MERGE_RESOLUTION|>--- conflicted
+++ resolved
@@ -414,13 +414,6 @@
         if cnn_encoder is not None:
             if getattr(cnn_encoder, "input_dim", None) is None:
                 raise AttributeError(
-<<<<<<< HEAD
-                    "`cnn_encoder` must contain the `input_dim` attribute representing the dimension of the input tensor"
-                )
-            if getattr(cnn_encoder, "output_dim", None) is None:
-                raise AttributeError(
-                    "`cnn_encoder` must contain the `output_dim` attribute representing the dimension of the output tensor"
-=======
                     "`cnn_encoder` must contain the `input_dim` attribute representing "
                     "the dimension of the input tensor"
                 )
@@ -428,18 +421,10 @@
                 raise AttributeError(
                     "`cnn_encoder` must contain the `output_dim` attribute representing "
                     "the dimension of the output tensor"
->>>>>>> f336e63d
                 )
         if mlp_encoder is not None:
             if getattr(mlp_encoder, "input_dim", None) is None:
                 raise AttributeError(
-<<<<<<< HEAD
-                    "`mlp_encoder` must contain the `input_dim` attribute representing the dimension of the input tensor"
-                )
-            if getattr(mlp_encoder, "output_dim", None) is None:
-                raise AttributeError(
-                    "`mlp_encoder` must contain the `output_dim` attribute representing the dimension of the output tensor"
-=======
                     "`mlp_encoder` must contain the `input_dim` attribute representing "
                     "the dimension of the input tensor"
                 )
@@ -447,7 +432,6 @@
                 raise AttributeError(
                     "`mlp_encoder` must contain the `output_dim` attribute representing "
                     "the dimension of the output tensor"
->>>>>>> f336e63d
                 )
         self.cnn_encoder = cnn_encoder
         self.mlp_encoder = mlp_encoder
