from dataclasses import dataclass
from typing import List, Optional

from sheeprl.algos.args import StandardArgs
from sheeprl.utils.parser import Arg


@dataclass
class DreamerV1Args(StandardArgs):
    # Experiment settings
    share_data: bool = Arg(default=False, help="Toggle sharing data between processes")
    per_rank_batch_size: int = Arg(default=50, help="the batch size for each rank")
    per_rank_sequence_length: int = Arg(default=50, help="the sequence length for each rank")
    total_steps: int = Arg(default=int(5e6), help="total timesteps of the experiments")
    capture_video: bool = Arg(
        default=False, help="whether to capture videos of the agent performances (check out `videos` folder)"
    )
    buffer_size: int = Arg(default=int(5e6), help="the size of the buffer")
    learning_starts: int = Arg(default=int(5e3), help="timestep to start learning")
    gradient_steps: int = Arg(default=100, help="the number of gradient steps per each environment interaction")
    train_every: int = Arg(default=1000, help="the number of steps between one training and another")
    checkpoint_buffer: bool = Arg(default=False, help="whether or not to save the buffer during the checkpoint")

    # Agent settings
    world_lr: float = Arg(default=6e-4, help="the learning rate of the optimizer of the world model")
    actor_lr: float = Arg(default=8e-5, help="the learning rate of the optimizer of the actor")
    critic_lr: float = Arg(default=8e-5, help="the learning rate of the optimizer of the critic")
    horizon: int = Arg(default=15, help="the number of imagination step")
    gamma: float = Arg(default=0.99, help="the discount factor gamma")
    lmbda: float = Arg(default=0.95, help="the lambda for the TD lambda values")
    use_continues: bool = Arg(default=False, help="wheter or not to use the continue predictor")
    stochastic_size: int = Arg(default=30, help="the dimension of the stochastic state")
    hidden_size: int = Arg(default=200, help="the hidden size for the transition and representation model")
    recurrent_state_size: int = Arg(default=200, help="the dimension of the recurrent state")
    kl_free_nats: float = Arg(default=3.0, help="the minimum value for the kl divergence")
    kl_regularizer: float = Arg(default=1.0, help="the scale factor for the kl divergence")
    continue_scale_factor: float = Arg(default=10.0, help="the scale factor for the continue loss")
    min_std: float = Arg(
        default=0.1, help="the minimum value of the standard deviation for the stochastic state distribution"
    )
    actor_mean_scale: float = Arg(default=5.0, help="the scale factor for the standard deviation of the actions")
    actor_init_std: float = Arg(
        default=5.0, help="the amout to sum to the input of the function of the standard deviation of the actions"
    )
    actor_min_std: float = Arg(default=1e-4, help="the minimum standard deviation for the actions")
    clip_gradients: float = Arg(default=100.0, help="how much to clip the gradient norms")
    dense_units: int = Arg(default=400, help="the number of units in dense layers, must be greater than zero")
    mlp_layers: int = Arg(
        default=4,
        help="the number of MLP layers for every model: actor, critic, reward and possibly the continue model",
    )
    cnn_channels_multiplier: int = Arg(default=32, help="cnn width multiplication factor, must be greater than zero")
    dense_act: str = Arg(
        default="ELU",
        help="the activation function for the dense layers, "
        "one of https://pytorch.org/docs/stable/nn.html#non-linear-activations-weighted-sum-nonlinearity "
        "(case sensitive, without 'nn.')",
    )
    cnn_act: str = Arg(
        default="ReLU",
        help="the activation function for the convolutional layers, "
        "one of https://pytorch.org/docs/stable/nn.html#non-linear-activations-weighted-sum-nonlinearity "
        "(case sensitive, without 'nn.')",
    )

    # Environment settings
    expl_amount: float = Arg(default=0.3, help="the exploration amout to add to the actions")
    expl_decay: bool = Arg(default=False, help="whether or not to decrement the exploration amount")
    expl_min: float = Arg(default=0.0, help="the minimum value for the exploration amout")
    max_step_expl_decay: int = Arg(default=200000, help="the maximum number of decay steps")
    envs_batch_size: int = Arg(
        default=2, help="the number of environments to be batched during a single Dreamer_v1 epoch"
    )
    action_repeat: int = Arg(default=2, help="the number of times an action is repeated")
    max_episode_steps: int = Arg(
        default=1000,
        help="the maximum duration in terms of number of steps of an episode, -1 to disable. "
        "This value will be divided by the `action_repeat` value during the environment creation.",
    )
    atari_noop_max: int = Arg(
        default=30,
        help="No-op reset in Atari environment, the max number no-ops actions are taken at reset. "
        "To turn off, set to 0",
    )
    clip_rewards: bool = Arg(default=False, help="whether or not to clip rewards using tanh")
    grayscale_obs: bool = Arg(default=False, help="whether or not to the observations are grayscale")
    mine_min_pitch: int = Arg(default=-60, help="The minimum value of pitch in Minecraft environmnets.")
    mine_max_pitch: int = Arg(default=60, help="The maximum value of pitch in Minecraft environmnets.")
    mine_start_position: Optional[List[float]] = Arg(
        default=None, help="The starting position of the agent in Minecraft environment. (x, y, z, pitch, yaw)"
    )
    cnn_keys: Optional[List[str]] = Arg(
        default=None, help="a list of observation keys to be processed by the CNN encoder"
    )
    mlp_keys: Optional[List[str]] = Arg(
        default=None, help="a list of observation keys to be processed by the MLP encoder"
<<<<<<< HEAD
    )

=======
    )

    diambra_action_space: str = Arg(
        default="discrete", help="the type of action space: one in [discrete, multi_discrete]"
    )
    diambra_attack_but_combination: bool = Arg(
        default=True, help="whether or not to enable the attack button combination in the action space"
    )
    diambra_noop_max: int = Arg(default=0, help="the maximum number of noop actions after the reset")
    diambra_actions_stack: int = Arg(default=1, help="the number of actions to stack in the observations")

>>>>>>> f336e63d
<|MERGE_RESOLUTION|>--- conflicted
+++ resolved
@@ -1,112 +1,106 @@
-from dataclasses import dataclass
-from typing import List, Optional
-
-from sheeprl.algos.args import StandardArgs
-from sheeprl.utils.parser import Arg
-
-
-@dataclass
-class DreamerV1Args(StandardArgs):
-    # Experiment settings
-    share_data: bool = Arg(default=False, help="Toggle sharing data between processes")
-    per_rank_batch_size: int = Arg(default=50, help="the batch size for each rank")
-    per_rank_sequence_length: int = Arg(default=50, help="the sequence length for each rank")
-    total_steps: int = Arg(default=int(5e6), help="total timesteps of the experiments")
-    capture_video: bool = Arg(
-        default=False, help="whether to capture videos of the agent performances (check out `videos` folder)"
-    )
-    buffer_size: int = Arg(default=int(5e6), help="the size of the buffer")
-    learning_starts: int = Arg(default=int(5e3), help="timestep to start learning")
-    gradient_steps: int = Arg(default=100, help="the number of gradient steps per each environment interaction")
-    train_every: int = Arg(default=1000, help="the number of steps between one training and another")
-    checkpoint_buffer: bool = Arg(default=False, help="whether or not to save the buffer during the checkpoint")
-
-    # Agent settings
-    world_lr: float = Arg(default=6e-4, help="the learning rate of the optimizer of the world model")
-    actor_lr: float = Arg(default=8e-5, help="the learning rate of the optimizer of the actor")
-    critic_lr: float = Arg(default=8e-5, help="the learning rate of the optimizer of the critic")
-    horizon: int = Arg(default=15, help="the number of imagination step")
-    gamma: float = Arg(default=0.99, help="the discount factor gamma")
-    lmbda: float = Arg(default=0.95, help="the lambda for the TD lambda values")
-    use_continues: bool = Arg(default=False, help="wheter or not to use the continue predictor")
-    stochastic_size: int = Arg(default=30, help="the dimension of the stochastic state")
-    hidden_size: int = Arg(default=200, help="the hidden size for the transition and representation model")
-    recurrent_state_size: int = Arg(default=200, help="the dimension of the recurrent state")
-    kl_free_nats: float = Arg(default=3.0, help="the minimum value for the kl divergence")
-    kl_regularizer: float = Arg(default=1.0, help="the scale factor for the kl divergence")
-    continue_scale_factor: float = Arg(default=10.0, help="the scale factor for the continue loss")
-    min_std: float = Arg(
-        default=0.1, help="the minimum value of the standard deviation for the stochastic state distribution"
-    )
-    actor_mean_scale: float = Arg(default=5.0, help="the scale factor for the standard deviation of the actions")
-    actor_init_std: float = Arg(
-        default=5.0, help="the amout to sum to the input of the function of the standard deviation of the actions"
-    )
-    actor_min_std: float = Arg(default=1e-4, help="the minimum standard deviation for the actions")
-    clip_gradients: float = Arg(default=100.0, help="how much to clip the gradient norms")
-    dense_units: int = Arg(default=400, help="the number of units in dense layers, must be greater than zero")
-    mlp_layers: int = Arg(
-        default=4,
-        help="the number of MLP layers for every model: actor, critic, reward and possibly the continue model",
-    )
-    cnn_channels_multiplier: int = Arg(default=32, help="cnn width multiplication factor, must be greater than zero")
-    dense_act: str = Arg(
-        default="ELU",
-        help="the activation function for the dense layers, "
-        "one of https://pytorch.org/docs/stable/nn.html#non-linear-activations-weighted-sum-nonlinearity "
-        "(case sensitive, without 'nn.')",
-    )
-    cnn_act: str = Arg(
-        default="ReLU",
-        help="the activation function for the convolutional layers, "
-        "one of https://pytorch.org/docs/stable/nn.html#non-linear-activations-weighted-sum-nonlinearity "
-        "(case sensitive, without 'nn.')",
-    )
-
-    # Environment settings
-    expl_amount: float = Arg(default=0.3, help="the exploration amout to add to the actions")
-    expl_decay: bool = Arg(default=False, help="whether or not to decrement the exploration amount")
-    expl_min: float = Arg(default=0.0, help="the minimum value for the exploration amout")
-    max_step_expl_decay: int = Arg(default=200000, help="the maximum number of decay steps")
-    envs_batch_size: int = Arg(
-        default=2, help="the number of environments to be batched during a single Dreamer_v1 epoch"
-    )
-    action_repeat: int = Arg(default=2, help="the number of times an action is repeated")
-    max_episode_steps: int = Arg(
-        default=1000,
-        help="the maximum duration in terms of number of steps of an episode, -1 to disable. "
-        "This value will be divided by the `action_repeat` value during the environment creation.",
-    )
-    atari_noop_max: int = Arg(
-        default=30,
-        help="No-op reset in Atari environment, the max number no-ops actions are taken at reset. "
-        "To turn off, set to 0",
-    )
-    clip_rewards: bool = Arg(default=False, help="whether or not to clip rewards using tanh")
-    grayscale_obs: bool = Arg(default=False, help="whether or not to the observations are grayscale")
-    mine_min_pitch: int = Arg(default=-60, help="The minimum value of pitch in Minecraft environmnets.")
-    mine_max_pitch: int = Arg(default=60, help="The maximum value of pitch in Minecraft environmnets.")
-    mine_start_position: Optional[List[float]] = Arg(
-        default=None, help="The starting position of the agent in Minecraft environment. (x, y, z, pitch, yaw)"
-    )
-    cnn_keys: Optional[List[str]] = Arg(
-        default=None, help="a list of observation keys to be processed by the CNN encoder"
-    )
-    mlp_keys: Optional[List[str]] = Arg(
-        default=None, help="a list of observation keys to be processed by the MLP encoder"
-<<<<<<< HEAD
-    )
-
-=======
-    )
-
-    diambra_action_space: str = Arg(
-        default="discrete", help="the type of action space: one in [discrete, multi_discrete]"
-    )
-    diambra_attack_but_combination: bool = Arg(
-        default=True, help="whether or not to enable the attack button combination in the action space"
-    )
-    diambra_noop_max: int = Arg(default=0, help="the maximum number of noop actions after the reset")
-    diambra_actions_stack: int = Arg(default=1, help="the number of actions to stack in the observations")
-
->>>>>>> f336e63d
+from dataclasses import dataclass
+from typing import List, Optional
+
+from sheeprl.algos.args import StandardArgs
+from sheeprl.utils.parser import Arg
+
+
+@dataclass
+class DreamerV1Args(StandardArgs):
+    # Experiment settings
+    share_data: bool = Arg(default=False, help="Toggle sharing data between processes")
+    per_rank_batch_size: int = Arg(default=50, help="the batch size for each rank")
+    per_rank_sequence_length: int = Arg(default=50, help="the sequence length for each rank")
+    total_steps: int = Arg(default=int(5e6), help="total timesteps of the experiments")
+    capture_video: bool = Arg(
+        default=False, help="whether to capture videos of the agent performances (check out `videos` folder)"
+    )
+    buffer_size: int = Arg(default=int(5e6), help="the size of the buffer")
+    learning_starts: int = Arg(default=int(5e3), help="timestep to start learning")
+    gradient_steps: int = Arg(default=100, help="the number of gradient steps per each environment interaction")
+    train_every: int = Arg(default=1000, help="the number of steps between one training and another")
+    checkpoint_buffer: bool = Arg(default=False, help="whether or not to save the buffer during the checkpoint")
+
+    # Agent settings
+    world_lr: float = Arg(default=6e-4, help="the learning rate of the optimizer of the world model")
+    actor_lr: float = Arg(default=8e-5, help="the learning rate of the optimizer of the actor")
+    critic_lr: float = Arg(default=8e-5, help="the learning rate of the optimizer of the critic")
+    horizon: int = Arg(default=15, help="the number of imagination step")
+    gamma: float = Arg(default=0.99, help="the discount factor gamma")
+    lmbda: float = Arg(default=0.95, help="the lambda for the TD lambda values")
+    use_continues: bool = Arg(default=False, help="wheter or not to use the continue predictor")
+    stochastic_size: int = Arg(default=30, help="the dimension of the stochastic state")
+    hidden_size: int = Arg(default=200, help="the hidden size for the transition and representation model")
+    recurrent_state_size: int = Arg(default=200, help="the dimension of the recurrent state")
+    kl_free_nats: float = Arg(default=3.0, help="the minimum value for the kl divergence")
+    kl_regularizer: float = Arg(default=1.0, help="the scale factor for the kl divergence")
+    continue_scale_factor: float = Arg(default=10.0, help="the scale factor for the continue loss")
+    min_std: float = Arg(
+        default=0.1, help="the minimum value of the standard deviation for the stochastic state distribution"
+    )
+    actor_mean_scale: float = Arg(default=5.0, help="the scale factor for the standard deviation of the actions")
+    actor_init_std: float = Arg(
+        default=5.0, help="the amout to sum to the input of the function of the standard deviation of the actions"
+    )
+    actor_min_std: float = Arg(default=1e-4, help="the minimum standard deviation for the actions")
+    clip_gradients: float = Arg(default=100.0, help="how much to clip the gradient norms")
+    dense_units: int = Arg(default=400, help="the number of units in dense layers, must be greater than zero")
+    mlp_layers: int = Arg(
+        default=4,
+        help="the number of MLP layers for every model: actor, critic, reward and possibly the continue model",
+    )
+    cnn_channels_multiplier: int = Arg(default=32, help="cnn width multiplication factor, must be greater than zero")
+    dense_act: str = Arg(
+        default="ELU",
+        help="the activation function for the dense layers, "
+        "one of https://pytorch.org/docs/stable/nn.html#non-linear-activations-weighted-sum-nonlinearity "
+        "(case sensitive, without 'nn.')",
+    )
+    cnn_act: str = Arg(
+        default="ReLU",
+        help="the activation function for the convolutional layers, "
+        "one of https://pytorch.org/docs/stable/nn.html#non-linear-activations-weighted-sum-nonlinearity "
+        "(case sensitive, without 'nn.')",
+    )
+
+    # Environment settings
+    expl_amount: float = Arg(default=0.3, help="the exploration amout to add to the actions")
+    expl_decay: bool = Arg(default=False, help="whether or not to decrement the exploration amount")
+    expl_min: float = Arg(default=0.0, help="the minimum value for the exploration amout")
+    max_step_expl_decay: int = Arg(default=200000, help="the maximum number of decay steps")
+    envs_batch_size: int = Arg(
+        default=2, help="the number of environments to be batched during a single Dreamer_v1 epoch"
+    )
+    action_repeat: int = Arg(default=2, help="the number of times an action is repeated")
+    max_episode_steps: int = Arg(
+        default=1000,
+        help="the maximum duration in terms of number of steps of an episode, -1 to disable. "
+        "This value will be divided by the `action_repeat` value during the environment creation.",
+    )
+    atari_noop_max: int = Arg(
+        default=30,
+        help="No-op reset in Atari environment, the max number no-ops actions are taken at reset. "
+        "To turn off, set to 0",
+    )
+    clip_rewards: bool = Arg(default=False, help="whether or not to clip rewards using tanh")
+    grayscale_obs: bool = Arg(default=False, help="whether or not to the observations are grayscale")
+    mine_min_pitch: int = Arg(default=-60, help="The minimum value of pitch in Minecraft environmnets.")
+    mine_max_pitch: int = Arg(default=60, help="The maximum value of pitch in Minecraft environmnets.")
+    mine_start_position: Optional[List[float]] = Arg(
+        default=None, help="The starting position of the agent in Minecraft environment. (x, y, z, pitch, yaw)"
+    )
+    cnn_keys: Optional[List[str]] = Arg(
+        default=None, help="a list of observation keys to be processed by the CNN encoder"
+    )
+    mlp_keys: Optional[List[str]] = Arg(
+        default=None, help="a list of observation keys to be processed by the MLP encoder"
+    )
+
+    diambra_action_space: str = Arg(
+        default="discrete", help="the type of action space: one in [discrete, multi_discrete]"
+    )
+    diambra_attack_but_combination: bool = Arg(
+        default=True, help="whether or not to enable the attack button combination in the action space"
+    )
+    diambra_noop_max: int = Arg(default=0, help="the maximum number of noop actions after the reset")
+    diambra_actions_stack: int = Arg(default=1, help="the number of actions to stack in the observations")