import copy
import os
import time
from dataclasses import asdict
<<<<<<< HEAD
from datetime import datetime
=======
>>>>>>> f336e63d
from typing import Union

import gymnasium as gym
import numpy as np
import torch
from lightning.fabric import Fabric
from lightning.fabric.fabric import _is_using_cli
<<<<<<< HEAD
from lightning.fabric.loggers import TensorBoardLogger
from lightning.fabric.plugins.collectives import TorchCollective
=======
>>>>>>> f336e63d
from lightning.fabric.wrappers import _FabricModule
from tensordict import TensorDict, make_tensordict
from tensordict.tensordict import TensorDictBase
from torch import nn
from torch.optim import Adam
from torch.utils.data import BatchSampler, DistributedSampler, RandomSampler
from torchmetrics import MeanMetric

from sheeprl.algos.ppo.agent import PPOAgent
from sheeprl.algos.ppo.args import PPOArgs
from sheeprl.algos.ppo.loss import entropy_loss, policy_loss, value_loss
from sheeprl.algos.ppo.utils import test
from sheeprl.data import ReplayBuffer
from sheeprl.utils.callback import CheckpointCallback
from sheeprl.utils.env import make_dict_env
from sheeprl.utils.logger import create_tensorboard_logger
from sheeprl.utils.metric import MetricAggregator
from sheeprl.utils.parser import HfArgumentParser
from sheeprl.utils.registry import register_algorithm
<<<<<<< HEAD
from sheeprl.utils.utils import gae, make_dict_env, normalize_tensor, polynomial_decay
=======
from sheeprl.utils.utils import gae, normalize_tensor, polynomial_decay
>>>>>>> f336e63d


def train(
    fabric: Fabric,
    agent: Union[nn.Module, _FabricModule],
    optimizer: torch.optim.Optimizer,
    data: TensorDictBase,
    aggregator: MetricAggregator,
    args: PPOArgs,
    cnn_keys,
    mlp_keys,
):
    """Train the agent on the data collected from the environment."""
    indexes = list(range(data.shape[0]))
    if args.share_data:
        sampler = DistributedSampler(
            indexes,
            num_replicas=fabric.world_size,
            rank=fabric.global_rank,
            shuffle=True,
            seed=args.seed,
        )
    else:
        sampler = RandomSampler(indexes)
    sampler = BatchSampler(sampler, batch_size=args.per_rank_batch_size, drop_last=False)

    for epoch in range(args.update_epochs):
        if args.share_data:
            sampler.sampler.set_epoch(epoch)
        for batch_idxes in sampler:
            batch = data[batch_idxes]
            normalized_obs = {k: batch[k] / 255 - 0.5 if k in cnn_keys else batch[k] for k in mlp_keys + cnn_keys}
            _, logprobs, entropy, new_values = agent(
                normalized_obs, torch.split(batch["actions"], agent.actions_dim, dim=-1)
            )

            if args.normalize_advantages:
                batch["advantages"] = normalize_tensor(batch["advantages"])

            # Policy loss
            pg_loss = policy_loss(
                logprobs,
                batch["logprobs"],
                batch["advantages"],
                args.clip_coef,
                args.loss_reduction,
            )

            # Value loss
            v_loss = value_loss(
                new_values, batch["values"], batch["returns"], args.clip_coef, args.clip_vloss, args.loss_reduction
            )

            # Entropy loss
            ent_loss = entropy_loss(entropy, args.loss_reduction)

            # Equation (9) in the paper
            loss = pg_loss + args.vf_coef * v_loss + args.ent_coef * ent_loss

            optimizer.zero_grad(set_to_none=True)
            fabric.backward(loss)
            if args.max_grad_norm > 0.0:
                fabric.clip_gradients(agent, optimizer, max_norm=args.max_grad_norm)
            optimizer.step()

            # Update metrics
            aggregator.update("Loss/policy_loss", pg_loss.detach())
            aggregator.update("Loss/value_loss", v_loss.detach())
            aggregator.update("Loss/entropy_loss", ent_loss.detach())


@register_algorithm()
def main():
    parser = HfArgumentParser(PPOArgs)
    args: PPOArgs = parser.parse_args_into_dataclasses()[0]

    if "minedojo" in args.env_id:
        raise ValueError(
            "MineDojo is not currently supported by PPO agent, since it does not take "
            "into consideration the action masks provided by the environment, but needed "
            "in order to play correctly the game. "
            "As an alternative you can use one of the Dreamers' agents."
        )

    initial_ent_coef = copy.deepcopy(args.ent_coef)
    initial_clip_coef = copy.deepcopy(args.clip_coef)

    # Initialize Fabric
    fabric = Fabric(callbacks=[CheckpointCallback()])
    if not _is_using_cli():
        fabric.launch()
    rank = fabric.global_rank
    world_size = fabric.world_size
    device = fabric.device
    fabric.seed_everything(args.seed)
    torch.backends.cudnn.deterministic = args.torch_deterministic

    # Create TensorBoardLogger. This will create the logger only on the
    # rank-0 process
    logger, log_dir = create_tensorboard_logger(fabric, args, "ppo")
    if fabric.is_global_zero:
        fabric._loggers = [logger]
        fabric.logger.log_hyperparams(asdict(args))

    # Environment setup
    vectorized_env = gym.vector.SyncVectorEnv if args.sync_env else gym.vector.AsyncVectorEnv
    envs = vectorized_env(
        [
            make_dict_env(
                args.env_id,
                args.seed + rank * args.num_envs + i,
                rank,
                args,
                logger.log_dir if rank == 0 else None,
                "train",
                mask_velocities=args.mask_vel,
                vector_env_idx=i,
            )
            for i in range(args.num_envs)
        ]
    )

    cnn_keys = []
    mlp_keys = []
    if isinstance(envs.single_observation_space, gym.spaces.Dict):
        cnn_keys = []
        for k, v in envs.single_observation_space.spaces.items():
            if args.cnn_keys and k in args.cnn_keys:
                if len(v.shape) in {3, 4}:
                    cnn_keys.append(k)
                else:
                    fabric.print(
                        f"Found a CNN key which is not an image: `{k}` of shape {v.shape}. "
                        "Try to transform the observation from the environment into a 3D image"
                    )
        for k, v in envs.single_observation_space.spaces.items():
            if args.mlp_keys and k in args.mlp_keys:
                if len(v.shape) == 1:
                    mlp_keys.append(k)
                else:
                    fabric.print(
                        f"Found an MLP key which is not a vector: `{k}` of shape {v.shape}. "
                        "Try to flatten the observation from the environment"
                    )
    else:
        raise RuntimeError(f"Unexpected observation type, should be of type Dict, got: {envs.single_observation_space}")
    if cnn_keys == [] and mlp_keys == []:
        raise RuntimeError(
            "You should specify at least one CNN keys or MLP keys from the cli: `--cnn_keys rgb` or `--mlp_keys state` "
        )
    fabric.print("CNN keys:", cnn_keys)
    fabric.print("MLP keys:", mlp_keys)

    is_continuous = isinstance(envs.single_action_space, gym.spaces.Box)
    is_multidiscrete = isinstance(envs.single_action_space, gym.spaces.MultiDiscrete)
    actions_dim = (
        envs.single_action_space.shape
        if is_continuous
        else (envs.single_action_space.nvec.tolist() if is_multidiscrete else [envs.single_action_space.n])
    )
    # Create the actor and critic models
    agent = PPOAgent(
        actions_dim=actions_dim,
        obs_space=envs.single_observation_space,
        cnn_keys=cnn_keys,
        mlp_keys=mlp_keys,
        cnn_features_dim=args.cnn_features_dim,
        mlp_features_dim=args.mlp_features_dim,
        screen_size=args.screen_size,
        cnn_channels_multiplier=args.cnn_channels_multiplier,
        mlp_layers=args.mlp_layers,
        dense_units=args.dense_units,
<<<<<<< HEAD
        cnn_act=args.cnn_act,
        mlp_act=args.dense_act,
        layer_norm=args.layer_norm,
        is_continuous=is_continuous,
        device=fabric.device,
=======
        mlp_act=args.dense_act,
        layer_norm=args.layer_norm,
        is_continuous=is_continuous,
>>>>>>> f336e63d
    )

    # Define the agent and the optimizer and setup them with Fabric
    optimizer = Adam(list(agent.parameters()), lr=args.lr, eps=args.eps)
    agent = fabric.setup_module(agent)
    optimizer = fabric.setup_optimizers(optimizer)

    # Create a metric aggregator to log the metrics
    with device:
        aggregator = MetricAggregator(
            {
                "Rewards/rew_avg": MeanMetric(),
                "Game/ep_len_avg": MeanMetric(),
                "Time/step_per_second": MeanMetric(),
                "Loss/value_loss": MeanMetric(),
                "Loss/policy_loss": MeanMetric(),
                "Loss/entropy_loss": MeanMetric(),
            }
        )

    # Local data
    rb = ReplayBuffer(
        args.rollout_steps,
        args.num_envs,
        device=device,
        memmap=args.memmap_buffer,
        memmap_dir=os.path.join(log_dir, "memmap_buffer", f"rank_{fabric.global_rank}"),
        obs_keys=cnn_keys + mlp_keys,
    )
    step_data = TensorDict({}, batch_size=[args.num_envs], device=device)

    # Global variables
    global_step = 0
    start_time = time.perf_counter()
    single_global_rollout = int(args.num_envs * args.rollout_steps * world_size)
    num_updates = args.total_steps // single_global_rollout if not args.dry_run else 1

    # Linear learning rate scheduler
    if args.anneal_lr:
        from torch.optim.lr_scheduler import PolynomialLR

        scheduler = PolynomialLR(optimizer=optimizer, total_iters=num_updates, power=1.0)

    # Get the first environment observation and start the optimization
    o = envs.reset(seed=args.seed)[0]  # [N_envs, N_obs]
    next_obs = {}
    for k in o.keys():
        if k in mlp_keys + cnn_keys:
            torch_obs = torch.from_numpy(o[k]).to(fabric.device)
            if k in cnn_keys:
                torch_obs = torch_obs.view(args.num_envs, -1, *torch_obs.shape[-2:])
            if k in mlp_keys:
                torch_obs = torch_obs.float()
            step_data[k] = torch_obs
            next_obs[k] = torch_obs
    next_done = torch.zeros(args.num_envs, 1, dtype=torch.float32).to(fabric.device)  # [N_envs, 1]

    for update in range(1, num_updates + 1):
        for _ in range(0, args.rollout_steps):
            global_step += args.num_envs * world_size

            with torch.no_grad():
                # Sample an action given the observation received by the environment
                normalized_obs = {
                    k: next_obs[k] / 255 - 0.5 if k in cnn_keys else next_obs[k] for k in mlp_keys + cnn_keys
                }
                actions, logprobs, _, value = agent(normalized_obs)
                if is_continuous:
                    real_actions = torch.cat(actions, -1).cpu().numpy()
                else:
                    real_actions = np.concatenate([act.argmax(dim=-1).cpu().numpy() for act in actions], axis=-1)
                actions = torch.cat(actions, -1)

            # Single environment step
            o, reward, done, truncated, info = envs.step(real_actions)
            done = np.logical_or(done, truncated)

            with device:
                rewards = torch.tensor(reward, dtype=torch.float32).view(args.num_envs, -1)  # [N_envs, 1]
                done = torch.tensor(done, dtype=torch.float32).view(args.num_envs, -1)  # [N_envs, 1]

            # Update the step data
            step_data["dones"] = next_done
            step_data["values"] = value
            step_data["actions"] = actions
            step_data["logprobs"] = logprobs
            step_data["rewards"] = rewards

            # Append data to buffer
            rb.add(step_data.unsqueeze(0))

            # Update the observation and done
            obs = {}
            for k in o.keys():
                if k in mlp_keys + cnn_keys:
                    torch_obs = torch.from_numpy(o[k]).to(fabric.device)
                    if k in cnn_keys:
                        torch_obs = torch_obs.view(args.num_envs, -1, *torch_obs.shape[-2:])
                    if k in mlp_keys:
                        torch_obs = torch_obs.float()
                    step_data[k] = torch_obs
                    obs[k] = torch_obs
            next_obs = obs
            next_done = done

            if "final_info" in info:
                for i, agent_final_info in enumerate(info["final_info"]):
                    if agent_final_info is not None and "episode" in agent_final_info:
                        fabric.print(
                            f"Rank-0: global_step={global_step}, reward_env_{i}={agent_final_info['episode']['r'][0]}"
                        )
                        aggregator.update("Rewards/rew_avg", agent_final_info["episode"]["r"][0])
                        aggregator.update("Game/ep_len_avg", agent_final_info["episode"]["l"][0])

        # Estimate returns with GAE (https://arxiv.org/abs/1506.02438)
        with torch.no_grad():
            normalized_obs = {k: next_obs[k] / 255 - 0.5 if k in cnn_keys else next_obs[k] for k in mlp_keys + cnn_keys}
            next_values = agent.get_value(normalized_obs)
            returns, advantages = gae(
                rb["rewards"],
                rb["values"],
                rb["dones"],
                next_values,
                next_done,
                args.rollout_steps,
                args.gamma,
                args.gae_lambda,
            )

            # Add returns and advantages to the buffer
            rb["returns"] = returns.float()
            rb["advantages"] = advantages.float()

        # Flatten the batch
        local_data = rb.buffer.view(-1)

        if args.share_data and fabric.world_size > 1:
            # Gather all the tensors from all the world and reshape them
            gathered_data = fabric.all_gather(local_data.to_dict())  # Fabric does not work with TensorDict
            gathered_data = make_tensordict(gathered_data).view(-1)
        else:
            gathered_data = local_data

        train(fabric, agent, optimizer, gathered_data, aggregator, args, cnn_keys, mlp_keys)

        if args.anneal_lr:
            fabric.log("Info/learning_rate", scheduler.get_last_lr()[0], global_step)
            scheduler.step()
        else:
            fabric.log("Info/learning_rate", args.lr, global_step)

        fabric.log("Info/clip_coef", args.clip_coef, global_step)
        if args.anneal_clip_coef:
            args.clip_coef = polynomial_decay(
                update, initial=initial_clip_coef, final=0.0, max_decay_steps=num_updates, power=1.0
            )

        fabric.log("Info/ent_coef", args.ent_coef, global_step)
        if args.anneal_ent_coef:
            args.ent_coef = polynomial_decay(
                update, initial=initial_ent_coef, final=0.0, max_decay_steps=num_updates, power=1.0
            )

        # Log metrics
        metrics_dict = aggregator.compute()
        fabric.log("Time/step_per_second", int(global_step / (time.perf_counter() - start_time)), global_step)
        fabric.log_dict(metrics_dict, global_step)
        aggregator.reset()

        # Checkpoint model
        if (args.checkpoint_every > 0 and update % args.checkpoint_every == 0) or args.dry_run or update == num_updates:
            state = {
                "agent": agent.state_dict(),
                "optimizer": optimizer.state_dict(),
                "args": asdict(args),
                "update_step": update,
                "scheduler": scheduler.state_dict() if args.anneal_lr else None,
            }
            ckpt_path = os.path.join(log_dir, f"checkpoint/ckpt_{update}_{fabric.global_rank}.ckpt")
            fabric.call("on_checkpoint_coupled", fabric=fabric, ckpt_path=ckpt_path, state=state)

    envs.close()
    if fabric.is_global_zero:
        test_env = make_dict_env(
            args.env_id,
            None,
            0,
            args,
            fabric.logger.log_dir,
            "test",
            mask_velocities=args.mask_vel,
            vector_env_idx=0,
        )()
        test(agent.module, test_env, fabric, args, cnn_keys, mlp_keys)


if __name__ == "__main__":
    main()<|MERGE_RESOLUTION|>--- conflicted
+++ resolved
@@ -2,10 +2,6 @@
 import os
 import time
 from dataclasses import asdict
-<<<<<<< HEAD
-from datetime import datetime
-=======
->>>>>>> f336e63d
 from typing import Union
 
 import gymnasium as gym
@@ -13,11 +9,6 @@
 import torch
 from lightning.fabric import Fabric
 from lightning.fabric.fabric import _is_using_cli
-<<<<<<< HEAD
-from lightning.fabric.loggers import TensorBoardLogger
-from lightning.fabric.plugins.collectives import TorchCollective
-=======
->>>>>>> f336e63d
 from lightning.fabric.wrappers import _FabricModule
 from tensordict import TensorDict, make_tensordict
 from tensordict.tensordict import TensorDictBase
@@ -37,11 +28,7 @@
 from sheeprl.utils.metric import MetricAggregator
 from sheeprl.utils.parser import HfArgumentParser
 from sheeprl.utils.registry import register_algorithm
-<<<<<<< HEAD
-from sheeprl.utils.utils import gae, make_dict_env, normalize_tensor, polynomial_decay
-=======
 from sheeprl.utils.utils import gae, normalize_tensor, polynomial_decay
->>>>>>> f336e63d
 
 
 def train(
@@ -214,17 +201,9 @@
         cnn_channels_multiplier=args.cnn_channels_multiplier,
         mlp_layers=args.mlp_layers,
         dense_units=args.dense_units,
-<<<<<<< HEAD
-        cnn_act=args.cnn_act,
         mlp_act=args.dense_act,
         layer_norm=args.layer_norm,
         is_continuous=is_continuous,
-        device=fabric.device,
-=======
-        mlp_act=args.dense_act,
-        layer_norm=args.layer_norm,
-        is_continuous=is_continuous,
->>>>>>> f336e63d
     )
 
     # Define the agent and the optimizer and setup them with Fabric
