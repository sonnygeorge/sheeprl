import os

ROOT_DIR = os.path.dirname(__file__)

from dotenv import load_dotenv

load_dotenv()

from sheeprl.utils.imports import _IS_TORCH_GREATER_EQUAL_2_0

if not _IS_TORCH_GREATER_EQUAL_2_0:
    raise ModuleNotFoundError(_IS_TORCH_GREATER_EQUAL_2_0)

# Needed because MineRL 0.4.4 is not compatible with the latest version of numpy
import numpy as np

from sheeprl.algos.dreamer_v1 import dreamer_v1
from sheeprl.algos.dreamer_v2 import dreamer_v2
from sheeprl.algos.droq import droq
from sheeprl.algos.p2e_dv1 import p2e_dv1
from sheeprl.algos.p2e_dv2 import p2e_dv2
from sheeprl.algos.ppo import ppo, ppo_decoupled
from sheeprl.algos.ppo_recurrent import ppo_recurrent
from sheeprl.algos.sac import sac, sac_decoupled
<<<<<<< HEAD
from sheeprl.algos.sac_pixel import sac_pixel_continuous
from sheeprl.algos.test import test

try:
    from sheeprl.algos.ppo_pixel import ppo_atari
except ModuleNotFoundError:
    pass

# Needed because MineRL 0.4.4 is not compatible with the latest version of numpy
import numpy as np
=======
from sheeprl.algos.sac_ae import sac_ae
>>>>>>> 8f5d54fb

np.float = np.float32
np.int = np.int64
np.bool = bool

__version__ = "0.2.0"<|MERGE_RESOLUTION|>--- conflicted
+++ resolved
@@ -22,20 +22,7 @@
 from sheeprl.algos.ppo import ppo, ppo_decoupled
 from sheeprl.algos.ppo_recurrent import ppo_recurrent
 from sheeprl.algos.sac import sac, sac_decoupled
-<<<<<<< HEAD
-from sheeprl.algos.sac_pixel import sac_pixel_continuous
-from sheeprl.algos.test import test
-
-try:
-    from sheeprl.algos.ppo_pixel import ppo_atari
-except ModuleNotFoundError:
-    pass
-
-# Needed because MineRL 0.4.4 is not compatible with the latest version of numpy
-import numpy as np
-=======
 from sheeprl.algos.sac_ae import sac_ae
->>>>>>> 8f5d54fb
 
 np.float = np.float32
 np.int = np.int64
