--- conflicted
+++ resolved
@@ -56,19 +56,11 @@
 
 @pytest.mark.timeout(60)
 @pytest.mark.parametrize("checkpoint_buffer", [True, False])
-<<<<<<< HEAD
-def test_droq(standard_args, checkpoint_buffer):
-    task = importlib.import_module("sheeprl.algos.droq.droq")
-    root_dir = os.environ["LT_DEVICES"]
-    run_name = "checkpoint_buffer" if checkpoint_buffer else "no_checkpoint_buffer"
-    ckpt_path = os.path.join("logs", "droq", root_dir, run_name)
-=======
 def test_droq(standard_args, checkpoint_buffer, start_time):
     task = importlib.import_module("sheeprl.algos.droq.droq")
     root_dir = os.path.join("pytest_" + start_time, "droq", os.environ["LT_DEVICES"])
     run_name = "checkpoint_buffer" if checkpoint_buffer else "no_checkpoint_buffer"
     ckpt_path = os.path.join(root_dir, run_name)
->>>>>>> 5f4fb032
     version = 0 if not os.path.isdir(ckpt_path) else len(os.listdir(ckpt_path))
     ckpt_path = os.path.join(ckpt_path, f"version_{version}", "checkpoint")
     args = standard_args + [
@@ -92,27 +84,16 @@
         if checkpoint_buffer:
             keys.add("rb")
         check_checkpoint(ckpt_path, keys, checkpoint_buffer)
-<<<<<<< HEAD
-=======
-        shutil.rmtree("pytest_" + start_time)
->>>>>>> 5f4fb032
+        shutil.rmtree("pytest_" + start_time)
 
 
 @pytest.mark.timeout(60)
 @pytest.mark.parametrize("checkpoint_buffer", [True, False])
-<<<<<<< HEAD
-def test_sac(standard_args, checkpoint_buffer):
-    task = importlib.import_module("sheeprl.algos.sac.sac")
-    root_dir = os.environ["LT_DEVICES"]
-    run_name = "checkpoint_buffer" if checkpoint_buffer else "no_checkpoint_buffer"
-    ckpt_path = os.path.join("logs", "sac", root_dir, run_name)
-=======
 def test_sac(standard_args, checkpoint_buffer, start_time):
     task = importlib.import_module("sheeprl.algos.sac.sac")
     root_dir = os.path.join("pytest_" + start_time, "sac", os.environ["LT_DEVICES"])
     run_name = "checkpoint_buffer" if checkpoint_buffer else "no_checkpoint_buffer"
     ckpt_path = os.path.join(root_dir, run_name)
->>>>>>> 5f4fb032
     version = 0 if not os.path.isdir(ckpt_path) else len(os.listdir(ckpt_path))
     ckpt_path = os.path.join(ckpt_path, f"version_{version}", "checkpoint")
     args = standard_args + [
@@ -136,27 +117,16 @@
         if checkpoint_buffer:
             keys.add("rb")
         check_checkpoint(ckpt_path, keys, checkpoint_buffer)
-<<<<<<< HEAD
-=======
-        shutil.rmtree("pytest_" + start_time)
->>>>>>> 5f4fb032
+        shutil.rmtree("pytest_" + start_time)
 
 
 @pytest.mark.timeout(60)
 @pytest.mark.parametrize("checkpoint_buffer", [True, False])
-<<<<<<< HEAD
-def test_sac_decoupled(standard_args, checkpoint_buffer):
-    task = importlib.import_module("sheeprl.algos.sac.sac_decoupled")
-    root_dir = os.environ["LT_DEVICES"]
-    run_name = "checkpoint_buffer" if checkpoint_buffer else "no_checkpoint_buffer"
-    ckpt_path = os.path.join("logs", "sac_decoupled", root_dir, run_name)
-=======
 def test_sac_decoupled(standard_args, checkpoint_buffer, start_time):
     task = importlib.import_module("sheeprl.algos.sac.sac_decoupled")
     root_dir = os.path.join("pytest_" + start_time, "sac_decoupled", os.environ["LT_DEVICES"])
     run_name = "checkpoint_buffer" if checkpoint_buffer else "no_checkpoint_buffer"
     ckpt_path = os.path.join(root_dir, run_name)
->>>>>>> 5f4fb032
     version = 0 if not os.path.isdir(ckpt_path) else len(os.listdir(ckpt_path))
     ckpt_path = os.path.join(ckpt_path, f"version_{version}", "checkpoint")
     args = standard_args + [
@@ -197,24 +167,15 @@
             if checkpoint_buffer:
                 keys.add("rb")
             check_checkpoint(ckpt_path, keys, checkpoint_buffer)
-<<<<<<< HEAD
-=======
             shutil.rmtree("pytest_" + start_time)
->>>>>>> 5f4fb032
 
 
 @pytest.mark.timeout(60)
 def test_ppo(standard_args, start_time):
     task = importlib.import_module("sheeprl.algos.ppo.ppo")
-<<<<<<< HEAD
-    root_dir = os.environ["LT_DEVICES"]
-    run_name = "test_ppo"
-    ckpt_path = os.path.join("logs", "ppo", root_dir, run_name)
-=======
     root_dir = os.path.join("pytest_" + start_time, "ppo", os.environ["LT_DEVICES"])
     run_name = "test_ppo"
     ckpt_path = os.path.join(root_dir, run_name)
->>>>>>> 5f4fb032
     version = 0 if not os.path.isdir(ckpt_path) else len(os.listdir(ckpt_path))
     ckpt_path = os.path.join(ckpt_path, f"version_{version}", "checkpoint")
     args = standard_args + [
@@ -230,24 +191,15 @@
 
     with mock.patch.dict(os.environ, {"LT_ACCELERATOR": "cpu", "LT_DEVICES": str(1)}):
         check_checkpoint(ckpt_path, {"actor", "critic", "optimizer", "args", "update_step", "scheduler"})
-<<<<<<< HEAD
-=======
-        shutil.rmtree("pytest_" + start_time)
->>>>>>> 5f4fb032
+        shutil.rmtree("pytest_" + start_time)
 
 
 @pytest.mark.timeout(60)
 def test_ppo_decoupled(standard_args, start_time):
     task = importlib.import_module("sheeprl.algos.ppo.ppo_decoupled")
-<<<<<<< HEAD
-    root_dir = os.environ["LT_DEVICES"]
-    run_name = "test_ppo_decoupled"
-    ckpt_path = os.path.join("logs", "ppo_decoupled", root_dir, run_name)
-=======
     root_dir = os.path.join("pytest_" + start_time, "ppo_decoupled", os.environ["LT_DEVICES"])
     run_name = "test_ppo_decoupled"
     ckpt_path = os.path.join(root_dir, run_name)
->>>>>>> 5f4fb032
     version = 0 if not os.path.isdir(ckpt_path) else len(os.listdir(ckpt_path))
     ckpt_path = os.path.join(ckpt_path, f"version_{version}", "checkpoint")
     args = standard_args + [
@@ -282,10 +234,7 @@
     if os.environ["LT_DEVICES"] != "1":
         with mock.patch.dict(os.environ, {"LT_ACCELERATOR": "cpu", "LT_DEVICES": str(1)}):
             check_checkpoint(ckpt_path, {"agent", "optimizer", "args", "update_step", "scheduler"})
-<<<<<<< HEAD
-=======
             shutil.rmtree("pytest_" + start_time)
->>>>>>> 5f4fb032
 
 
 @pytest.mark.timeout(60)
@@ -296,15 +245,9 @@
 )
 def test_ppo_atari(standard_args, start_time):
     task = importlib.import_module("sheeprl.algos.ppo_pixel.ppo_atari")
-<<<<<<< HEAD
-    root_dir = os.environ["LT_DEVICES"]
-    run_name = "test_ppo_atari"
-    ckpt_path = os.path.join("logs", "ppo_atari", root_dir, run_name)
-=======
     root_dir = os.path.join("pytest_" + start_time, "ppo_atari", os.environ["LT_DEVICES"])
     run_name = "test_ppo_atari"
     ckpt_path = os.path.join(root_dir, run_name)
->>>>>>> 5f4fb032
     version = 0 if not os.path.isdir(ckpt_path) else len(os.listdir(ckpt_path))
     ckpt_path = os.path.join(ckpt_path, f"version_{version}", "checkpoint")
     args = standard_args + [
@@ -339,24 +282,15 @@
     if os.environ["LT_DEVICES"] != "1":
         with mock.patch.dict(os.environ, {"LT_ACCELERATOR": "cpu", "LT_DEVICES": str(1)}):
             check_checkpoint(ckpt_path, {"agent", "optimizer", "args", "update_step", "scheduler"})
-<<<<<<< HEAD
-=======
             shutil.rmtree("pytest_" + start_time)
->>>>>>> 5f4fb032
 
 
 @pytest.mark.timeout(60)
 def test_ppo_continuous(standard_args, start_time):
     task = importlib.import_module("sheeprl.algos.ppo_continuous.ppo_continuous")
-<<<<<<< HEAD
-    root_dir = os.environ["LT_DEVICES"]
-    run_name = "test_ppo_continuous"
-    ckpt_path = os.path.join("logs", "ppo_continuous", root_dir, run_name)
-=======
     root_dir = os.path.join("pytest_" + start_time, "ppo_continuous", os.environ["LT_DEVICES"])
     run_name = "test_ppo_continuous"
     ckpt_path = os.path.join(root_dir, run_name)
->>>>>>> 5f4fb032
     version = 0 if not os.path.isdir(ckpt_path) else len(os.listdir(ckpt_path))
     ckpt_path = os.path.join(ckpt_path, f"version_{version}", "checkpoint")
     args = standard_args + [
@@ -372,24 +306,15 @@
 
     with mock.patch.dict(os.environ, {"LT_ACCELERATOR": "cpu", "LT_DEVICES": str(1)}):
         check_checkpoint(ckpt_path, {"actor", "critic", "optimizer", "args", "update_step", "scheduler"})
-<<<<<<< HEAD
-=======
-        shutil.rmtree("pytest_" + start_time)
->>>>>>> 5f4fb032
+        shutil.rmtree("pytest_" + start_time)
 
 
 @pytest.mark.timeout(60)
 def test_ppo_recurrent(standard_args, start_time):
     task = importlib.import_module("sheeprl.algos.ppo_recurrent.ppo_recurrent")
-<<<<<<< HEAD
-    root_dir = os.environ["LT_DEVICES"]
-    run_name = "test_ppo_recurrent"
-    ckpt_path = os.path.join("logs", "ppo_recurrent", root_dir, run_name)
-=======
     root_dir = os.path.join("pytest_" + start_time, "ppo_recurrent", os.environ["LT_DEVICES"])
     run_name = "test_ppo_recurrent"
     ckpt_path = os.path.join(root_dir, run_name)
->>>>>>> 5f4fb032
     version = 0 if not os.path.isdir(ckpt_path) else len(os.listdir(ckpt_path))
     ckpt_path = os.path.join(ckpt_path, f"version_{version}", "checkpoint")
     args = standard_args + [
@@ -405,24 +330,15 @@
 
     with mock.patch.dict(os.environ, {"LT_ACCELERATOR": "cpu", "LT_DEVICES": str(1)}):
         check_checkpoint(ckpt_path, {"agent", "optimizer", "args", "update_step", "scheduler"})
-<<<<<<< HEAD
-=======
-        shutil.rmtree("pytest_" + start_time)
->>>>>>> 5f4fb032
+        shutil.rmtree("pytest_" + start_time)
 
 
 @pytest.mark.timeout(60)
 def test_ppo_pixel_continuous(standard_args, start_time):
     task = importlib.import_module("sheeprl.algos.ppo_pixel.ppo_pixel_continuous")
-<<<<<<< HEAD
-    root_dir = os.environ["LT_DEVICES"]
-    run_name = "test_ppo_pixel_continuous"
-    ckpt_path = os.path.join("logs", "ppo_pixel_continuous", root_dir, run_name)
-=======
     root_dir = os.path.join("pytest_" + start_time, "ppo_pixel_continuous", os.environ["LT_DEVICES"])
     run_name = "test_ppo_pixel_continuous"
     ckpt_path = os.path.join(root_dir, run_name)
->>>>>>> 5f4fb032
     version = 0 if not os.path.isdir(ckpt_path) else len(os.listdir(ckpt_path))
     ckpt_path = os.path.join(ckpt_path, f"version_{version}", "checkpoint")
     args = standard_args + [
@@ -456,9 +372,5 @@
 
     if os.environ["LT_DEVICES"] != "1":
         with mock.patch.dict(os.environ, {"LT_ACCELERATOR": "cpu", "LT_DEVICES": str(1)}):
-<<<<<<< HEAD
             check_checkpoint(ckpt_path, {"agent", "optimizer", "args", "update_step", "scheduler"})
-=======
-            check_checkpoint(ckpt_path, {"agent", "optimizer", "args", "update_step", "scheduler"})
-            shutil.rmtree("pytest_" + start_time)
->>>>>>> 5f4fb032
+            shutil.rmtree("pytest_" + start_time)